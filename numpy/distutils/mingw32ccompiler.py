--- conflicted
+++ resolved
@@ -345,22 +345,6 @@
 # Functions to deal with visual studio manifests. Manifest are a mechanism to
 # enforce strong DLL versioning on windows, and has nothing to do with
 # distutils MANIFEST. manifests are XML files with version info, and used by
-<<<<<<< HEAD
-# the OS loader; they are necessary when linking against a DLL no in the system
-# path; in particular, python 2.6 is built against the MS runtime 9 (the one
-# from VS 2008), which is not available on most windows systems; python 2.6
-# installer does install it in the Win SxS (Side by side) directory, but this
-# requires the manifest too. This is a big mess, thanks MS for a wonderful
-# system.
-
-# XXX: ideally, we should use exactly the same version as used by python, but I
-# have no idea how to obtain the exact version from python. We could use the
-# strings utility on python.exe, maybe ?
-_MSVCRVER_TO_FULLVER = {'90': "9.0.21022.8",
-        # I took one version in my SxS directory: no idea if it is the good
-        # one, and we can't retrieve it from python
-        '80': "8.0.50727.42"}
-=======
 # the OS loader; they are necessary when linking against a DLL not in the
 # system path; in particular, official python 2.6 binary is built against the
 # MS runtime 9 (the one from VS 2008), which is not available on most windows
@@ -379,12 +363,12 @@
             _MSVCRVER_TO_FULLVER['90'] = msvcrt.CRT_ASSEMBLY_VERSION
         else:
             _MSVCRVER_TO_FULLVER['90'] = "9.0.21022.8"
+        _MSVCRVER_TO_FULLVER['80'] = "8.0.50727.42"
     except ImportError:
         # If we are here, means python was not built with MSVC. Not sure what to do
         # in that case: manifest building will fail, but it should not be used in
         # that case anyway
         log.warn('Cannot import msvcrt: using manifest will not be possible')
->>>>>>> a271ac2e
 
 def msvc_manifest_xml(maj, min):
     """Given a major and minor version of the MSVCR, returns the
