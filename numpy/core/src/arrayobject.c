--- conflicted
+++ resolved
@@ -1398,17 +1398,6 @@
                         destptr = PyDataMem_NEW(itemsize);
                         if (destptr == NULL) {
                                 Py_DECREF(obj);
-<<<<<<< HEAD
-				return PyErr_NoMemory();
-			}
-			vobj->obval = destptr;
-		}
-	}
-	else {
-		destptr = scalar_value(obj, NULL);
-	}
-	/* copyswap for OBJECT increments the reference count */
-=======
                                 return PyErr_NoMemory();
                         }
                         vobj->obval = destptr;
@@ -1418,7 +1407,6 @@
                 destptr = scalar_value(obj, descr);
         }
         /* copyswap for OBJECT increments the reference count */
->>>>>>> 5508e338
         copyswap(destptr, data, swap, base);
         return obj;
 }
@@ -4714,7 +4702,7 @@
 {
         PyObject *base=ap->base;
         void *dummy;
-        Py_ssize_t n;
+        int n;
 
         /* If we own our own data, then no-problem */
         if ((base == NULL) || (ap->flags & OWNDATA)) return TRUE;
@@ -5577,8 +5565,8 @@
                         dims.ptr[0] = (buffer.len-(intp)offset) / itemsize;
                 }
                 else if ((strides.ptr == NULL) && \
-                         (buffer.len < ((intp)itemsize)*                \
-                          PyArray_MultiplyList(dims.ptr, dims.len))) {
+                         buffer.len < itemsize*                         \
+                         PyArray_MultiplyList(dims.ptr, dims.len)) {
                         PyErr_SetString(PyExc_TypeError,
                                         "buffer is too small for "      \
                                         "requested array");
@@ -5696,7 +5684,7 @@
         PyArrayObject *new;
         intp numbytes=0;
         intp offset=0;
-        Py_ssize_t buf_len;
+        int buf_len;
         char *buf;
 
         if (!PyArray_IntpConverter(obj, &newstrides) || \
@@ -5886,7 +5874,7 @@
 array_data_set(PyArrayObject *self, PyObject *op)
 {
         void *buf;
-        Py_ssize_t buf_len;
+        int buf_len;
         int writeable=1;
 
         if (PyObject_AsWriteBuffer(op, &buf, &buf_len) < 0) {
@@ -7844,7 +7832,7 @@
         PyArrayObject *ret;
         PyArray_Descr *type=NULL;
         char *data;
-        Py_ssize_t buffer_len;
+        int buffer_len;
         int res, i, n;
         intp dims[MAX_DIMS], strides[MAX_DIMS];
         int dataflags = BEHAVED;
@@ -7879,7 +7867,7 @@
                 }
                 attr = PyDict_GetItemString(inter, "offset");
                 if (attr) {
-                        longlong num = PyLong_AsLongLong(attr);
+                        long num = PyInt_AsLong(attr);
                         if (error_converting(num)) {
                                 PyErr_SetString(PyExc_TypeError,
                                                 "offset "\
@@ -10457,30 +10445,13 @@
                         conv =  _convert_from_dict(odescr, 1);
                 else if PyList_Check(odescr) {
                         conv = _convert_from_list(odescr, 1, 0);
-                        if (conv == NULL) {
-                                /* There is an errror.  Possibly it's 
-                                   because we have an array_descriptor.
-                                   Try converting from an array_descriptor. 
-                                   If that fails then raise the old error. 
-                                */
-                                PyObject *type, *value, *traceback;
-                                PyArray_Descr *temp;
-                                PyErr_Fetch(&type, &value, &traceback);
-                                temp = _convert_from_array_descr(odescr);
-                                if (!PyErr_Occurred()) {
-                                        Py_DECREF(temp);
-                                        Py_XDECREF(type);
-                                        Py_XDECREF(value);
-                                        Py_XDECREF(traceback);
-                                        PyErr_SetString(PyExc_ValueError,
-                                                        "align cannot be True" \
-                                                        " with array_descriptor " \
-                                                        "specification.");
-                                }
-                                else {
-                                        PyErr_Restore(type, value, traceback);
-                                }
-                                return NULL;
+                        if ((conv == NULL) && 
+                            (!PyErr_Occurred())) {
+                                PyErr_SetString(PyExc_ValueError,
+                                                "cannot specify align=1 "\
+                                                "with array_descriptor "\
+                                                "specification of the data-"\
+                                                "type.");
                         }
                 }
                 else if PyString_Check(odescr)
