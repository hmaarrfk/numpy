#define PY_SSIZE_T_CLEAN
#include <Python.h>

#define NPY_NO_DEPRECATED_API NPY_API_VERSION
#define _MULTIARRAYMODULE
#include "numpy/arrayobject.h"

#include "npy_config.h"
#include "npy_pycompat.h"

#include "usertypes.h"

#include "common.h"
#include "buffer.h"

/*
 * The casting to use for implicit assignment operations resulting from
 * in-place operations (like +=) and out= arguments. (Notice that this
 * variable is misnamed, but it's part of the public API so I'm not sure we
 * can just change it. Maybe someone should try and see if anyone notices.
 */
/*
 * In numpy 1.6 and earlier, this was NPY_UNSAFE_CASTING. In a future
 * release, it will become NPY_SAME_KIND_CASTING.  Right now, during the
 * transitional period, we continue to follow the NPY_UNSAFE_CASTING rules (to
 * avoid breaking people's code), but we also check for whether the cast would
 * be allowed under the NPY_SAME_KIND_CASTING rules, and if not we issue a
 * warning (that people's code will be broken in a future release.)
 */

/*
<<<<<<< HEAD
 * PyArray_GetAttrString_SuppressException:
=======
 * PyArray_GetAttrString_IgnoreException:
>>>>>>> 21350b7e
 *
 * Stripped down version of PyObject_GetAttrString,
 * avoids lookups for None, tuple, and List objects,
 * and doesn't create a PyErr since this code ignores it.
 *
 * This can be much faster then PyObject_GetAttrString where
<<<<<<< HEAD
 * exceptions are not used by caller.
=======
 * exceptions are not to be expected.
>>>>>>> 21350b7e
 *
 * 'v' is the object to search for attribute.
 *
 * 'name' is the attribute to search for.
 *
 * Returns attribute value on success, 0 on failure.
 */
PyObject *
<<<<<<< HEAD
PyArray_GetAttrString_SuppressException(PyObject *v, char *name)
=======
PyArray_GetAttrString_IgnoreException(PyObject *v, char *name)
>>>>>>> 21350b7e
{
    PyTypeObject *tp = Py_TYPE(v);
    PyObject *res = (PyObject *)NULL;
    if (tp != &PyList_Type && tp != &PyTuple_Type && v != Py_None) {
        if (tp->tp_getattr != NULL) {
            res = (*tp->tp_getattr)(v, name);
            if (res == NULL) {
                PyErr_Clear();
            }
        }
        else if (tp->tp_getattro != NULL) {
#if defined(NPY_PY3K)
            PyObject *w = PyUnicode_InternFromString(name);
#else
            PyObject *w = PyString_InternFromString(name);
#endif
            if (w == NULL)
                return (PyObject *)NULL;
            Py_XDECREF(w);
            res = (*tp->tp_getattro)(v, w);
            if (res == NULL) {
                PyErr_Clear();
            }
        }
    }
    return res;
}



NPY_NO_EXPORT NPY_CASTING NPY_DEFAULT_ASSIGN_CASTING = NPY_INTERNAL_UNSAFE_CASTING_BUT_WARN_UNLESS_SAME_KIND;


NPY_NO_EXPORT PyArray_Descr *
_array_find_python_scalar_type(PyObject *op)
{
    if (PyFloat_Check(op)) {
        return PyArray_DescrFromType(NPY_DOUBLE);
    }
    else if (PyComplex_Check(op)) {
        return PyArray_DescrFromType(NPY_CDOUBLE);
    }
    else if (PyInt_Check(op)) {
        /* bools are a subclass of int */
        if (PyBool_Check(op)) {
            return PyArray_DescrFromType(NPY_BOOL);
        }
        else {
            return  PyArray_DescrFromType(NPY_LONG);
        }
    }
    else if (PyLong_Check(op)) {
        /* check to see if integer can fit into a longlong or ulonglong 
           and return that --- otherwise return object */
        if ((PyLong_AsLongLong(op) == -1) && PyErr_Occurred()) {
            PyErr_Clear();
        }
        else {
            return PyArray_DescrFromType(NPY_LONGLONG);
        }

        if ((PyLong_AsUnsignedLongLong(op) == (unsigned long long) -1) 
            && PyErr_Occurred()){
            PyErr_Clear();
        } 
        else {
            return PyArray_DescrFromType(NPY_ULONGLONG);
        } 
        
        return PyArray_DescrFromType(NPY_OBJECT);
    }
    return NULL;
}

#if !defined(NPY_PY3K)
static PyArray_Descr *
_use_default_type(PyObject *op)
{
    int typenum, l;
    PyObject *type;

    typenum = -1;
    l = 0;
    type = (PyObject *)Py_TYPE(op);
    while (l < NPY_NUMUSERTYPES) {
        if (type == (PyObject *)(userdescrs[l]->typeobj)) {
            typenum = l + NPY_USERDEF;
            break;
        }
        l++;
    }
    if (typenum == -1) {
        typenum = NPY_OBJECT;
    }
    return PyArray_DescrFromType(typenum);
}
#endif

/*
 * These constants are used to signal that the recursive dtype determination in
 * PyArray_DTypeFromObject encountered a string type, and that the recursive
 * search must be restarted so that string representation lengths can be
 * computed for all scalar types.
 */
#define RETRY_WITH_STRING 1
#define RETRY_WITH_UNICODE 2

/*
 * Recursively examines the object to determine an appropriate dtype
 * to use for converting to an ndarray.
 *
 * 'obj' is the object to be converted to an ndarray.
 *
 * 'maxdims' is the maximum recursion depth.
 *
 * 'out_dtype' should be either NULL or a minimal starting dtype when
 * the function is called. It is updated with the results of type
 * promotion. This dtype does not get updated when processing NA objects.
 * This is reset to NULL on failure.
 *
 * Returns 0 on success, -1 on failure.
 */
 NPY_NO_EXPORT int
PyArray_DTypeFromObject(PyObject *obj, int maxdims, PyArray_Descr **out_dtype)
{
    int res;

    res = PyArray_DTypeFromObjectHelper(obj, maxdims, out_dtype, 0);
    if (res == RETRY_WITH_STRING) {
        res = PyArray_DTypeFromObjectHelper(obj, maxdims,
                                            out_dtype, NPY_STRING);
        if (res == RETRY_WITH_UNICODE) {
            res = PyArray_DTypeFromObjectHelper(obj, maxdims,
                                                out_dtype, NPY_UNICODE);
        }
    }
    else if (res == RETRY_WITH_UNICODE) {
        res = PyArray_DTypeFromObjectHelper(obj, maxdims,
                                            out_dtype, NPY_UNICODE);
    }
    return res;
}

NPY_NO_EXPORT int
PyArray_DTypeFromObjectHelper(PyObject *obj, int maxdims,
                              PyArray_Descr **out_dtype, int string_type)
{
    int i, size;
    PyArray_Descr *dtype = NULL;
    PyObject *ip;
    Py_buffer buffer_view;

    /* Check if it's an ndarray */
    if (PyArray_Check(obj)) {
        dtype = PyArray_DESCR((PyArrayObject *)obj);
        Py_INCREF(dtype);
        goto promote_types;
    }

    /* See if it's a python None */
    if (obj == Py_None) {
        dtype = PyArray_DescrFromType(NPY_OBJECT);
        if (dtype == NULL) {
            goto fail;
        }
        Py_INCREF(dtype);
        goto promote_types;
    }
    /* Check if it's a NumPy scalar */
    else if (PyArray_IsScalar(obj, Generic)) {
        if (!string_type) {
            dtype = PyArray_DescrFromScalar(obj);
            if (dtype == NULL) {
                goto fail;
            }
        }
        else {
            int itemsize;
            PyObject *temp;

            if (string_type == NPY_STRING) {
                if ((temp = PyObject_Str(obj)) == NULL) {
                    return -1;
                }
#if defined(NPY_PY3K)
    #if PY_VERSION_HEX >= 0x03030000
                itemsize = PyUnicode_GetLength(temp);
    #else
                itemsize = PyUnicode_GET_SIZE(temp);
    #endif
#else
                itemsize = PyString_GET_SIZE(temp);
#endif
            }
            else if (string_type == NPY_UNICODE) {
#if defined(NPY_PY3K)
                if ((temp = PyObject_Str(obj)) == NULL) {
#else
                if ((temp = PyObject_Unicode(obj)) == NULL) {
#endif
                    return -1;
                }
                itemsize = PyUnicode_GET_DATA_SIZE(temp);
#ifndef Py_UNICODE_WIDE
                itemsize <<= 1;
#endif
            }
            else {
                goto fail;
            }
            Py_DECREF(temp);
            if (*out_dtype != NULL &&
                    (*out_dtype)->type_num == string_type &&
                    (*out_dtype)->elsize >= itemsize) {
                return 0;
            }
            dtype = PyArray_DescrNewFromType(string_type);
            if (dtype == NULL) {
                goto fail;
            }
            dtype->elsize = itemsize;
        }
        goto promote_types;
    }

    /* Check if it's a Python scalar */
    dtype = _array_find_python_scalar_type(obj);
    if (dtype != NULL) {
        if (string_type) {
            int itemsize;
            PyObject *temp;

            if (string_type == NPY_STRING) {
                if ((temp = PyObject_Str(obj)) == NULL) {
                    return -1;
                }
#if defined(NPY_PY3K)
    #if PY_VERSION_HEX >= 0x03030000
                itemsize = PyUnicode_GetLength(temp);
    #else
                itemsize = PyUnicode_GET_SIZE(temp);
    #endif
#else
                itemsize = PyString_GET_SIZE(temp);
#endif
            }
            else if (string_type == NPY_UNICODE) {
#if defined(NPY_PY3K)
                if ((temp = PyObject_Str(obj)) == NULL) {
#else
                if ((temp = PyObject_Unicode(obj)) == NULL) {
#endif
                    return -1;
                }
                itemsize = PyUnicode_GET_DATA_SIZE(temp);
#ifndef Py_UNICODE_WIDE
                itemsize <<= 1;
#endif
            }
            else {
                goto fail;
            }
            Py_DECREF(temp);
            if (*out_dtype != NULL &&
                    (*out_dtype)->type_num == string_type &&
                    (*out_dtype)->elsize >= itemsize) {
                return 0;
            }
            dtype = PyArray_DescrNewFromType(string_type);
            if (dtype == NULL) {
                goto fail;
            }
            dtype->elsize = itemsize;
        }
        goto promote_types;
    }

    /* Check if it's an ASCII string */
    if (PyBytes_Check(obj)) {
        int itemsize = PyString_GET_SIZE(obj);

        /* If it's already a big enough string, don't bother type promoting */
        if (*out_dtype != NULL &&
                        (*out_dtype)->type_num == NPY_STRING &&
                        (*out_dtype)->elsize >= itemsize) {
            return 0;
        }
        dtype = PyArray_DescrNewFromType(NPY_STRING);
        if (dtype == NULL) {
            goto fail;
        }
        dtype->elsize = itemsize;
        goto promote_types;
    }

    /* Check if it's a Unicode string */
    if (PyUnicode_Check(obj)) {
        int itemsize = PyUnicode_GET_DATA_SIZE(obj);
#ifndef Py_UNICODE_WIDE
        itemsize <<= 1;
#endif

        /*
         * If it's already a big enough unicode object,
         * don't bother type promoting
         */
        if (*out_dtype != NULL &&
                        (*out_dtype)->type_num == NPY_UNICODE &&
                        (*out_dtype)->elsize >= itemsize) {
            return 0;
        }
        dtype = PyArray_DescrNewFromType(NPY_UNICODE);
        if (dtype == NULL) {
            goto fail;
        }
        dtype->elsize = itemsize;
        goto promote_types;
    }

    /* PEP 3118 buffer interface */
    if (PyObject_CheckBuffer(obj) == 1) {
        memset(&buffer_view, 0, sizeof(Py_buffer));
        if (PyObject_GetBuffer(obj, &buffer_view,
                               PyBUF_FORMAT|PyBUF_STRIDES) == 0 ||
            PyObject_GetBuffer(obj, &buffer_view, PyBUF_FORMAT) == 0) {
    
            PyErr_Clear();
            dtype = _descriptor_from_pep3118_format(buffer_view.format);
            PyBuffer_Release(&buffer_view);
            if (dtype) {
                goto promote_types;
            }
        }
        else if (PyObject_GetBuffer(obj, &buffer_view, PyBUF_STRIDES) == 0 ||
                 PyObject_GetBuffer(obj, &buffer_view, PyBUF_SIMPLE) == 0) {
    
            PyErr_Clear();
            dtype = PyArray_DescrNewFromType(NPY_VOID);
            dtype->elsize = buffer_view.itemsize;
            PyBuffer_Release(&buffer_view);
            goto promote_types;
        }
        else {
            PyErr_Clear();
        }
    }

    /* The array interface */
<<<<<<< HEAD
    ip = PyArray_GetAttrString_SuppressException(obj, "__array_interface__");
=======
    ip = PyArray_GetAttrString_IgnoreException(obj, "__array_interface__");
>>>>>>> 21350b7e
    if (ip != NULL) {
        if (PyDict_Check(ip)) {
            PyObject *typestr;
#if defined(NPY_PY3K)
            PyObject *tmp = NULL;
#endif
            typestr = PyDict_GetItemString(ip, "typestr");
#if defined(NPY_PY3K)
            /* Allow unicode type strings */
            if (PyUnicode_Check(typestr)) {
                tmp = PyUnicode_AsASCIIString(typestr);
                typestr = tmp;
            }
#endif
            if (typestr && PyBytes_Check(typestr)) {
                dtype =_array_typedescr_fromstr(PyBytes_AS_STRING(typestr));
#if defined(NPY_PY3K)
                if (tmp == typestr) {
                    Py_DECREF(tmp);
                }
#endif
                Py_DECREF(ip);
                if (dtype == NULL) {
                    goto fail;
                }
                goto promote_types;
            }
        }
        Py_DECREF(ip);
    }

    /* The array struct interface */
<<<<<<< HEAD
    ip = PyArray_GetAttrString_SuppressException(obj, "__array_struct__");
=======
    ip = PyArray_GetAttrString_IgnoreException(obj, "__array_struct__");
>>>>>>> 21350b7e
    if (ip != NULL) {
        PyArrayInterface *inter;
        char buf[40];

        if (NpyCapsule_Check(ip)) {
            inter = (PyArrayInterface *)NpyCapsule_AsVoidPtr(ip);
            if (inter->two == 2) {
                PyOS_snprintf(buf, sizeof(buf),
                        "|%c%d", inter->typekind, inter->itemsize);
                dtype = _array_typedescr_fromstr(buf);
                Py_DECREF(ip);
                if (dtype == NULL) {
                    goto fail;
                }
                goto promote_types;
            }
        }
        Py_DECREF(ip);
    }

    /* The old buffer interface */
#if !defined(NPY_PY3K)
    if (PyBuffer_Check(obj)) {
        dtype = PyArray_DescrNewFromType(NPY_VOID);
        if (dtype == NULL) {
            goto fail;
        }
        dtype->elsize = Py_TYPE(obj)->tp_as_sequence->sq_length(obj);
        PyErr_Clear();
        goto promote_types;
    }
#endif

    /* The __array__ attribute */
<<<<<<< HEAD
    ip = PyArray_GetAttrString_SuppressException(obj, "__array__");
=======
    ip = PyArray_GetAttrString_IgnoreException(obj, "__array__");
>>>>>>> 21350b7e
    if (ip != NULL) {
        Py_DECREF(ip);
        ip = PyObject_CallMethod(obj, "__array__", NULL);
        if(ip && PyArray_Check(ip)) {
            dtype = PyArray_DESCR((PyArrayObject *)ip);
            Py_INCREF(dtype);
            Py_DECREF(ip);
            goto promote_types;
        }
        Py_XDECREF(ip);
        if (PyErr_Occurred()) {
            goto fail;
        }
    }
    else {
        PyErr_Clear();
    }

    /* Not exactly sure what this is about... */
#if !defined(NPY_PY3K)
    if (PyInstance_Check(obj)) {
        dtype = _use_default_type(obj);
        if (dtype == NULL) {
            goto fail;
        }
        else {
            goto promote_types;
        }
    }
#endif

    /*
     * If we reached the maximum recursion depth without hitting one
     * of the above cases, the output dtype should be OBJECT
     */
    if (maxdims == 0 || !PySequence_Check(obj)) {
        if (*out_dtype == NULL || (*out_dtype)->type_num != NPY_OBJECT) {
            Py_XDECREF(*out_dtype);
            *out_dtype = PyArray_DescrFromType(NPY_OBJECT);
            if (*out_dtype == NULL) {
                return -1;
            }
        }
        return 0;
    }

    /* Recursive case */
    size = PySequence_Size(obj);
    if (size < 0) {
        goto fail;
    }
    /* Recursive call for each sequence item */
    for (i = 0; i < size; ++i) {
        int res;
        ip = PySequence_GetItem(obj, i);
        if (ip == NULL) {
            goto fail;
        }
        res = PyArray_DTypeFromObjectHelper(ip, maxdims - 1,
                                            out_dtype, string_type);
        if (res < 0) {
            Py_DECREF(ip);
            goto fail;
        }
        else if (res > 0) {
            Py_DECREF(ip);
            return res;
        }
        Py_DECREF(ip);
    }

    return 0;


promote_types:
    /* Set 'out_dtype' if it's NULL */
    if (*out_dtype == NULL) {
        if (!string_type && dtype->type_num == NPY_STRING) {
            Py_DECREF(dtype);
            return RETRY_WITH_STRING;
        }
        if (!string_type && dtype->type_num == NPY_UNICODE) {
            Py_DECREF(dtype);
            return RETRY_WITH_UNICODE;
        }
        *out_dtype = dtype;
        return 0;
    }
    /* Do type promotion with 'out_dtype' */
    else {
        PyArray_Descr *res_dtype = PyArray_PromoteTypes(dtype, *out_dtype);
        Py_DECREF(dtype);
        if (res_dtype == NULL) {
            return -1;
        }
        if (!string_type &&
                res_dtype->type_num == NPY_UNICODE &&
                (*out_dtype)->type_num != NPY_UNICODE) {
            Py_DECREF(res_dtype);
            return RETRY_WITH_UNICODE;
        }
        if (!string_type &&
                res_dtype->type_num == NPY_STRING &&
                (*out_dtype)->type_num != NPY_STRING) {
            Py_DECREF(res_dtype);
            return RETRY_WITH_STRING;
        }
        Py_DECREF(*out_dtype);
        *out_dtype = res_dtype;
        return 0;
    }

fail:
    Py_XDECREF(*out_dtype);
    *out_dtype = NULL;
    return -1;
}

#undef RETRY_WITH_STRING
#undef RETRY_WITH_UNICODE

/* new reference */
NPY_NO_EXPORT PyArray_Descr *
_array_typedescr_fromstr(char *c_str)
{
    PyArray_Descr *descr = NULL;
    PyObject *stringobj = PyString_FromString(c_str);

    if (stringobj == NULL) {
        return NULL;
    }
    if (PyArray_DescrConverter(stringobj, &descr) != NPY_SUCCEED) {
        Py_DECREF(stringobj);
        return NULL;
    }
    Py_DECREF(stringobj);
    return descr;
}

NPY_NO_EXPORT int
check_and_adjust_index(npy_intp *index, npy_intp max_item, int axis)
{
    /* Check that index is valid, taking into account negative indices */
    if ((*index < -max_item) || (*index >= max_item)) {
        /* Try to be as clear as possible about what went wrong. */
        if (axis >= 0) {
            PyErr_Format(PyExc_IndexError,
                         "index %"NPY_INTP_FMT" is out of bounds "
                         "for axis %d with size %"NPY_INTP_FMT,
                         *index, axis, max_item);
        } else {
            PyErr_Format(PyExc_IndexError,
                         "index %"NPY_INTP_FMT" is out of bounds "
                         "for size %"NPY_INTP_FMT,
                         *index, max_item);
        }
        return -1;
    }
    /* adjust negative indices */
    if (*index < 0) {
        *index += max_item;
    }
    return 0;
}

NPY_NO_EXPORT char *
index2ptr(PyArrayObject *mp, npy_intp i)
{
    npy_intp dim0;

    if (PyArray_NDIM(mp) == 0) {
        PyErr_SetString(PyExc_IndexError, "0-d arrays can't be indexed");
        return NULL;
    }
    dim0 = PyArray_DIMS(mp)[0];
    if (check_and_adjust_index(&i, dim0, 0) < 0)
        return NULL;
    if (i == 0) {
        return PyArray_DATA(mp);
    }
    return PyArray_BYTES(mp)+i*PyArray_STRIDES(mp)[0];
}

NPY_NO_EXPORT int
_zerofill(PyArrayObject *ret)
{
    if (PyDataType_REFCHK(PyArray_DESCR(ret))) {
        PyObject *zero = PyInt_FromLong(0);
        PyArray_FillObjectArray(ret, zero);
        Py_DECREF(zero);
        if (PyErr_Occurred()) {
            Py_DECREF(ret);
            return -1;
        }
    }
    else {
        npy_intp n = PyArray_NBYTES(ret);
        memset(PyArray_DATA(ret), 0, n);
    }
    return 0;
}

NPY_NO_EXPORT int
_IsAligned(PyArrayObject *ap)
{
    int i, alignment, aligned = 1;
    npy_intp ptr;

    /* The special casing for STRING and VOID types was removed
     * in accordance with http://projects.scipy.org/numpy/ticket/1227
     * It used to be that IsAligned always returned True for these
     * types, which is indeed the case when they are created using
     * PyArray_DescrConverter(), but not necessarily when using
     * PyArray_DescrAlignConverter(). */

    alignment = PyArray_DESCR(ap)->alignment;
    if (alignment == 1) {
        return 1;
    }
    ptr = (npy_intp) PyArray_DATA(ap);
    aligned = (ptr % alignment) == 0;

    for (i = 0; i < PyArray_NDIM(ap); i++) {
#if NPY_RELAXED_STRIDES_CHECKING
        if (PyArray_DIM(ap, i) > 1) {
            /* if shape[i] == 1, the stride is never used */
            aligned &= ((PyArray_STRIDES(ap)[i] % alignment) == 0);
        }
        else if (PyArray_DIM(ap, i) == 0) {
            /* an array with zero elements is always aligned */
            return 1;
        }
#else /* not NPY_RELAXED_STRIDES_CHECKING */
        aligned &= ((PyArray_STRIDES(ap)[i] % alignment) == 0);
#endif /* not NPY_RELAXED_STRIDES_CHECKING */
    }
    return aligned != 0;
}

NPY_NO_EXPORT npy_bool
_IsWriteable(PyArrayObject *ap)
{
    PyObject *base=PyArray_BASE(ap);
    void *dummy;
    Py_ssize_t n;

    /* If we own our own data, then no-problem */
    if ((base == NULL) || (PyArray_FLAGS(ap) & NPY_ARRAY_OWNDATA)) {
        return NPY_TRUE;
    }
    /*
     * Get to the final base object
     * If it is a writeable array, then return TRUE
     * If we can find an array object
     * or a writeable buffer object as the final base object
     * or a string object (for pickling support memory savings).
     * - this last could be removed if a proper pickleable
     * buffer was added to Python.
     *
     * MW: I think it would better to disallow switching from READONLY
     *     to WRITEABLE like this...
     */

    while(PyArray_Check(base)) {
        if (PyArray_CHKFLAGS((PyArrayObject *)base, NPY_ARRAY_OWNDATA)) {
            return (npy_bool) (PyArray_ISWRITEABLE((PyArrayObject *)base));
        }
        base = PyArray_BASE((PyArrayObject *)base);
    }

    /*
     * here so pickle support works seamlessly
     * and unpickled array can be set and reset writeable
     * -- could be abused --
     */
    if (PyString_Check(base)) {
        return NPY_TRUE;
    }
    if (PyObject_AsWriteBuffer(base, &dummy, &n) < 0) {
        return NPY_FALSE;
    }
    return NPY_TRUE;
}


/* Gets a half-open range [start, end) of offsets from the data pointer */
NPY_NO_EXPORT void
offset_bounds_from_strides(const int itemsize, const int nd,
                           const npy_intp *dims, const npy_intp *strides,
                           npy_intp *lower_offset, npy_intp *upper_offset) {
    npy_intp max_axis_offset;
    npy_intp lower = 0;
    npy_intp upper = 0;
    int i;

    for (i = 0; i < nd; i++) {
        if (dims[i] == 0) {
            /* If the array size is zero, return an empty range */
            *lower_offset = 0;
            *upper_offset = 0;
            return;
        }
        /* Expand either upwards or downwards depending on stride */
        max_axis_offset = strides[i] * (dims[i] - 1);
        if (max_axis_offset > 0) {
            upper += max_axis_offset;
        }
        else {
            lower += max_axis_offset;
        }
    }
    /* Return a half-open range */
    upper += itemsize;
    *lower_offset = lower;
    *upper_offset = upper;
}<|MERGE_RESOLUTION|>--- conflicted
+++ resolved
@@ -29,22 +29,14 @@
  */
 
 /*
-<<<<<<< HEAD
  * PyArray_GetAttrString_SuppressException:
-=======
- * PyArray_GetAttrString_IgnoreException:
->>>>>>> 21350b7e
  *
  * Stripped down version of PyObject_GetAttrString,
  * avoids lookups for None, tuple, and List objects,
  * and doesn't create a PyErr since this code ignores it.
  *
  * This can be much faster then PyObject_GetAttrString where
-<<<<<<< HEAD
  * exceptions are not used by caller.
-=======
- * exceptions are not to be expected.
->>>>>>> 21350b7e
  *
  * 'v' is the object to search for attribute.
  *
@@ -53,11 +45,7 @@
  * Returns attribute value on success, 0 on failure.
  */
 PyObject *
-<<<<<<< HEAD
 PyArray_GetAttrString_SuppressException(PyObject *v, char *name)
-=======
-PyArray_GetAttrString_IgnoreException(PyObject *v, char *name)
->>>>>>> 21350b7e
 {
     PyTypeObject *tp = Py_TYPE(v);
     PyObject *res = (PyObject *)NULL;
@@ -406,11 +394,7 @@
     }
 
     /* The array interface */
-<<<<<<< HEAD
     ip = PyArray_GetAttrString_SuppressException(obj, "__array_interface__");
-=======
-    ip = PyArray_GetAttrString_IgnoreException(obj, "__array_interface__");
->>>>>>> 21350b7e
     if (ip != NULL) {
         if (PyDict_Check(ip)) {
             PyObject *typestr;
@@ -443,11 +427,7 @@
     }
 
     /* The array struct interface */
-<<<<<<< HEAD
     ip = PyArray_GetAttrString_SuppressException(obj, "__array_struct__");
-=======
-    ip = PyArray_GetAttrString_IgnoreException(obj, "__array_struct__");
->>>>>>> 21350b7e
     if (ip != NULL) {
         PyArrayInterface *inter;
         char buf[40];
@@ -482,11 +462,7 @@
 #endif
 
     /* The __array__ attribute */
-<<<<<<< HEAD
     ip = PyArray_GetAttrString_SuppressException(obj, "__array__");
-=======
-    ip = PyArray_GetAttrString_IgnoreException(obj, "__array__");
->>>>>>> 21350b7e
     if (ip != NULL) {
         Py_DECREF(ip);
         ip = PyObject_CallMethod(obj, "__array__", NULL);
