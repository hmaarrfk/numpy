#include <Python.h>
#include <string.h>

#define NPY_NO_DEPRECATED_API NPY_API_VERSION
#define _MULTIARRAYMODULE
#define _UMATHMODULE

#include "numpy/arrayobject.h"
#include "numpy/ndarraytypes.h"
#include "numpy/npy_math.h"
#include "numpy/ufuncobject.h"

#include "numpyos.h"
#include "dispatching.h"
#include "dtypemeta.h"
#include "convert_datatype.h"
#include "gil_utils.h"

#include "string_ufuncs.h"
#include "string_fastsearch.h"
#include "string_buffer.h"


/*
 * Helper for templating, avoids warnings about uncovered switch paths.
 */
enum class COMP {
    EQ, NE, LT, LE, GT, GE,
};

static char const *
comp_name(COMP comp) {
    switch(comp) {
        case COMP::EQ: return "equal";
        case COMP::NE: return "not_equal";
        case COMP::LT: return "less";
        case COMP::LE: return "less_equal";
        case COMP::GT: return "greater";
        case COMP::GE: return "greater_equal";
        default:
            assert(0);
            return nullptr;
    }
}


template <bool rstrip, COMP comp, ENCODING enc>
static int
string_comparison_loop(PyArrayMethod_Context *context,
        char *const data[], npy_intp const dimensions[],
        npy_intp const strides[], NpyAuxData *NPY_UNUSED(auxdata))
{
    /*
     * Note, fetching `elsize` from the descriptor is OK even without the GIL,
     * however it may be that this should be moved into `auxdata` eventually,
     * which may also be slightly faster/cleaner (but more involved).
     */
    int elsize1 = context->descriptors[0]->elsize;
    int elsize2 = context->descriptors[1]->elsize;

    char *in1 = data[0];
    char *in2 = data[1];
    char *out = data[2];

    npy_intp N = dimensions[0];

    while (N--) {
        Buffer<enc> buf1(in1, elsize1);
        Buffer<enc> buf2(in2, elsize2);
        int cmp = buf1.strcmp(buf2, rstrip);
        npy_bool res;
        switch (comp) {
            case COMP::EQ:
                res = cmp == 0;
                break;
            case COMP::NE:
                res = cmp != 0;
                break;
            case COMP::LT:
                res = cmp < 0;
                break;
            case COMP::LE:
                res = cmp <= 0;
                break;
            case COMP::GT:
                res = cmp > 0;
                break;
            case COMP::GE:
                res = cmp >= 0;
                break;
        }
        *(npy_bool *)out = res;

        in1 += strides[0];
        in2 += strides[1];
        out += strides[2];
    }
    return 0;
}


template <ENCODING enc, IMPLEMENTED_UNARY_FUNCTIONS f, typename T>
struct call_buffer_unary_function {
    void operator()(const char *buffer, size_t size, char *out) {
        Buffer<enc> buf((char *)buffer, size);
        switch (f) {
            case IMPLEMENTED_UNARY_FUNCTIONS::ISALPHA:
                *(T *)out = buf.isalpha();
                break;
            case IMPLEMENTED_UNARY_FUNCTIONS::ISDECIMAL:
                *(T *)out = buf.isdecimal();
                break;
            case IMPLEMENTED_UNARY_FUNCTIONS::ISDIGIT:
                *(T *)out = buf.isdigit();
                break;
            case IMPLEMENTED_UNARY_FUNCTIONS::ISNUMERIC:
                *(T *)out = buf.isnumeric();
                break;
            case IMPLEMENTED_UNARY_FUNCTIONS::ISSPACE:
                *(T *)out = buf.isspace();
                break;
            case IMPLEMENTED_UNARY_FUNCTIONS::ISALNUM:
                *(T *)out = buf.isalnum();
                break;
            case IMPLEMENTED_UNARY_FUNCTIONS::ISLOWER:
                *(T *)out = buf.islower();
                break;
            case IMPLEMENTED_UNARY_FUNCTIONS::ISUPPER:
                *(T *)out = buf.isupper();
                break;
            case IMPLEMENTED_UNARY_FUNCTIONS::ISTITLE:
                *(T *)out = buf.istitle();
                break;
            case IMPLEMENTED_UNARY_FUNCTIONS::STR_LEN:
                *(T *)out = buf.num_codepoints();
                break;
        }
    }
};


template <ENCODING enc, IMPLEMENTED_UNARY_FUNCTIONS f, typename return_value>
static int
string_unary_loop(PyArrayMethod_Context *context,
                  char *const data[], npy_intp const dimensions[],
                  npy_intp const strides[], NpyAuxData *NPY_UNUSED(auxdata))
{
    int elsize = context->descriptors[0]->elsize;

    char *in = data[0];
    char *out = data[1];

    npy_intp N = dimensions[0];

    while (N--) {
        call_buffer_unary_function<enc, f, return_value> cbuf;
        cbuf(in, (size_t) elsize, out);

        in += strides[0];
        out += strides[1];
    }

    return 0;
}


template <ENCODING enc>
static inline void
string_add(Buffer<enc> buf1, Buffer<enc> buf2, Buffer<enc> out)
{
    size_t len1 = buf1.num_codepoints();
    size_t len2 = buf2.num_codepoints();
    buf1.buffer_memcpy(out, len1);
    buf2.buffer_memcpy(out + len1, len2);
    out.buffer_fill_with_zeros_after_index(len1 + len2);
}


template <ENCODING enc>
static int
string_add_loop(PyArrayMethod_Context *context,
                char *const data[], npy_intp const dimensions[],
                npy_intp const strides[], NpyAuxData *NPY_UNUSED(auxdata))
{
    int elsize1 = context->descriptors[0]->elsize;
    int elsize2 = context->descriptors[1]->elsize;
    int outsize = context->descriptors[2]->elsize;

    char *in1 = data[0];
    char *in2 = data[1];
    char *out = data[2];

    npy_intp N = dimensions[0];

    while (N--) {
        Buffer<enc> buf1(in1, elsize1);
        Buffer<enc> buf2(in2, elsize2);
        Buffer<enc> outbuf(out, outsize);
        string_add<enc>(buf1, buf2, outbuf);

        in1 += strides[0];
        in2 += strides[1];
        out += strides[2];
    }

    return 0;
}


template <ENCODING enc>
using findlike_function = npy_intp (*)(Buffer<enc>, Buffer<enc>,
                                       npy_int64, npy_int64);

template <ENCODING enc>
static int
string_findlike_loop(PyArrayMethod_Context *context,
        char *const data[], npy_intp const dimensions[],
        npy_intp const strides[], NpyAuxData *NPY_UNUSED(auxdata))
{
    findlike_function<enc> function = *(findlike_function<enc>)(context->method->static_data);
    int elsize1 = context->descriptors[0]->elsize;
    int elsize2 = context->descriptors[1]->elsize;

    char *in1 = data[0];
    char *in2 = data[1];
    char *in3 = data[2];
    char *in4 = data[3];
    char *out = data[4];

    npy_intp N = dimensions[0];

    while (N--) {
        Buffer<enc> buf1(in1, elsize1);
        Buffer<enc> buf2(in2, elsize2);
        npy_intp idx = function(buf1, buf2, *(npy_int64 *)in3, *(npy_int64 *)in4);
        if (idx == -2) {
            return -1;
        }
        *(npy_intp *)out = idx;

        in1 += strides[0];
        in2 += strides[1];
        in3 += strides[2];
        in4 += strides[3];
        out += strides[4];
    }
    return 0;
}


template <ENCODING enc>
static int
string_replace_loop(PyArrayMethod_Context *context,
        char *const data[], npy_intp const dimensions[],
        npy_intp const strides[], NpyAuxData *NPY_UNUSED(auxdata))
{
    int elsize1 = context->descriptors[0]->elsize;
    int elsize2 = context->descriptors[1]->elsize;
    int elsize3 = context->descriptors[2]->elsize;
    int outsize = context->descriptors[4]->elsize;

    char *in1 = data[0];
    char *in2 = data[1];
    char *in3 = data[2];
    char *in4 = data[3];
    char *out = data[4];

    npy_intp N = dimensions[0];

    while (N--) {
        Buffer<enc> buf1(in1, elsize1);
        Buffer<enc> buf2(in2, elsize2);
        Buffer<enc> buf3(in3, elsize3);
        Buffer<enc> outbuf(out, outsize);
        string_replace(buf1, buf2, buf3, *(npy_int64 *) in4, outbuf);

        in1 += strides[0];
        in2 += strides[1];
        in3 += strides[2];
        in4 += strides[3];
        out += strides[4];
    }
    return 0;
}


template <ENCODING enc>
static int
string_startswith_loop(PyArrayMethod_Context *context,
        char *const data[], npy_intp const dimensions[],
        npy_intp const strides[], NpyAuxData *NPY_UNUSED(auxdata))
{
    int elsize1 = context->descriptors[0]->elsize;
    int elsize2 = context->descriptors[1]->elsize;

    char *in1 = data[0];
    char *in2 = data[1];
    char *in3 = data[2];
    char *in4 = data[3];
    char *out = data[4];

    npy_intp N = dimensions[0];

    while (N--) {
        Buffer<enc> buf1(in1, elsize1);
        Buffer<enc> buf2(in2, elsize2);
        npy_bool match = tailmatch<enc>(buf1, buf2, *(npy_int64 *)in3, *(npy_int64 *)in4,
                                  STARTPOSITION::FRONT);
        *(npy_bool *)out = match;

        in1 += strides[0];
        in2 += strides[1];
        in3 += strides[2];
        in4 += strides[3];
        out += strides[4];
    }
    return 0;
}


template <ENCODING enc>
static int
string_endswith_loop(PyArrayMethod_Context *context,
        char *const data[], npy_intp const dimensions[],
        npy_intp const strides[], NpyAuxData *NPY_UNUSED(auxdata))
{
    int elsize1 = context->descriptors[0]->elsize;
    int elsize2 = context->descriptors[1]->elsize;

    char *in1 = data[0];
    char *in2 = data[1];
    char *in3 = data[2];
    char *in4 = data[3];
    char *out = data[4];

    npy_intp N = dimensions[0];

    while (N--) {
        Buffer<enc> buf1(in1, elsize1);
        Buffer<enc> buf2(in2, elsize2);
        npy_bool match = tailmatch<enc>(buf1, buf2, *(npy_int64 *)in3, *(npy_int64 *)in4,
                                  STARTPOSITION::BACK);
        *(npy_bool *)out = match;

        in1 += strides[0];
        in2 += strides[1];
        in3 += strides[2];
        in4 += strides[3];
        out += strides[4];
    }
    return 0;
}


template <ENCODING enc>
static int
string_strip_whitespace_loop(PyArrayMethod_Context *context,
        char *const data[], npy_intp const dimensions[],
        npy_intp const strides[], NpyAuxData *NPY_UNUSED(auxdata))
{
    int elsize = context->descriptors[0]->elsize;
    int outsize = context->descriptors[1]->elsize;

    char *in = data[0];
    char *out = data[1];

    npy_intp N = dimensions[0];

    while (N--) {
        Buffer<enc> buf(in, elsize);
        Buffer<enc> outbuf(out, outsize);
        string_lrstrip_whitespace(buf, outbuf, STRIPTYPE::BOTHSTRIP);

        in += strides[0];
        out += strides[1];
    }

    return 0;
}


template <ENCODING enc>
static int
string_lstrip_whitespace_loop(PyArrayMethod_Context *context,
        char *const data[], npy_intp const dimensions[],
        npy_intp const strides[], NpyAuxData *NPY_UNUSED(auxdata))
{
    int elsize = context->descriptors[0]->elsize;
    int outsize = context->descriptors[1]->elsize;

    char *in = data[0];
    char *out = data[1];

    npy_intp N = dimensions[0];

    while (N--) {
        Buffer<enc> buf(in, elsize);
        Buffer<enc> outbuf(out, outsize);
        string_lrstrip_whitespace(buf, outbuf, STRIPTYPE::LEFTSTRIP);

        in += strides[0];
        out += strides[1];
    }

    return 0;
}


template <ENCODING enc>
static int
string_rstrip_whitespace_loop(PyArrayMethod_Context *context,
        char *const data[], npy_intp const dimensions[],
        npy_intp const strides[], NpyAuxData *NPY_UNUSED(auxdata))
{
    int elsize = context->descriptors[0]->elsize;
    int outsize = context->descriptors[1]->elsize;

    char *in = data[0];
    char *out = data[1];

    npy_intp N = dimensions[0];

    while (N--) {
        Buffer<enc> buf(in, elsize);
        Buffer<enc> outbuf(out, outsize);
        string_lrstrip_whitespace(buf, outbuf, STRIPTYPE::RIGHTSTRIP);

        in += strides[0];
        out += strides[1];
    }

    return 0;
}


template <ENCODING enc>
static int
string_strip_chars_loop(PyArrayMethod_Context *context,
        char *const data[], npy_intp const dimensions[],
        npy_intp const strides[], NpyAuxData *NPY_UNUSED(auxdata))
{
    int elsize1 = context->descriptors[0]->elsize;
    int elsize2 = context->descriptors[1]->elsize;
    int outsize = context->descriptors[2]->elsize;

    char *in1 = data[0];
    char *in2 = data[1];
    char *out = data[2];

    npy_intp N = dimensions[0];

    while (N--) {
        Buffer<enc> buf1(in1, elsize1);
        Buffer<enc> buf2(in2, elsize2);
        Buffer<enc> outbuf(out, outsize);
        string_lrstrip_chars(buf1, buf2, outbuf, STRIPTYPE::BOTHSTRIP);

        in1 += strides[0];
        in2 += strides[1];
        out += strides[2];
    }

    return 0;
}


template <ENCODING enc>
static int
string_lstrip_chars_loop(PyArrayMethod_Context *context,
        char *const data[], npy_intp const dimensions[],
        npy_intp const strides[], NpyAuxData *NPY_UNUSED(auxdata))
{
    int elsize1 = context->descriptors[0]->elsize;
    int elsize2 = context->descriptors[1]->elsize;
    int outsize = context->descriptors[2]->elsize;

    char *in1 = data[0];
    char *in2 = data[1];
    char *out = data[2];

    npy_intp N = dimensions[0];

    while (N--) {
        Buffer<enc> buf1(in1, elsize1);
        Buffer<enc> buf2(in2, elsize2);
        Buffer<enc> outbuf(out, outsize);
        string_lrstrip_chars(buf1, buf2, outbuf, STRIPTYPE::LEFTSTRIP);

        in1 += strides[0];
        in2 += strides[1];
        out += strides[2];
    }

    return 0;
}


template <ENCODING enc>
static int
string_rstrip_chars_loop(PyArrayMethod_Context *context,
        char *const data[], npy_intp const dimensions[],
        npy_intp const strides[], NpyAuxData *NPY_UNUSED(auxdata))
{
    int elsize1 = context->descriptors[0]->elsize;
    int elsize2 = context->descriptors[1]->elsize;
    int outsize = context->descriptors[2]->elsize;

    char *in1 = data[0];
    char *in2 = data[1];
    char *out = data[2];

    npy_intp N = dimensions[0];

    while (N--) {
        Buffer<enc> buf1(in1, elsize1);
        Buffer<enc> buf2(in2, elsize2);
        Buffer<enc> outbuf(out, outsize);
        string_lrstrip_chars(buf1, buf2, outbuf, STRIPTYPE::RIGHTSTRIP);

        in1 += strides[0];
        in2 += strides[1];
        out += strides[2];
    }

    return 0;
}


/* Resolve descriptors & promoter functions */

static NPY_CASTING
string_addition_resolve_descriptors(
        PyArrayMethodObject *NPY_UNUSED(self),
        PyArray_DTypeMeta *NPY_UNUSED(dtypes[3]),
        PyArray_Descr *given_descrs[3],
        PyArray_Descr *loop_descrs[3],
        npy_intp *NPY_UNUSED(view_offset))
{
    loop_descrs[0] = NPY_DT_CALL_ensure_canonical(given_descrs[0]);
    if (loop_descrs[0] == NULL) {
        return _NPY_ERROR_OCCURRED_IN_CAST;
    }

    loop_descrs[1] = NPY_DT_CALL_ensure_canonical(given_descrs[1]);
    if (loop_descrs[1] == NULL) {
        return _NPY_ERROR_OCCURRED_IN_CAST;
    }

    loop_descrs[2] = PyArray_DescrNew(loop_descrs[0]);
    if (loop_descrs[2] == NULL) {
        return _NPY_ERROR_OCCURRED_IN_CAST;
    }
    loop_descrs[2]->elsize += loop_descrs[1]->elsize;

    return NPY_NO_CASTING;
}


static NPY_CASTING
string_strip_whitespace_resolve_descriptors(
        PyArrayMethodObject *NPY_UNUSED(self),
        PyArray_DTypeMeta *NPY_UNUSED(dtypes[3]),
        PyArray_Descr *given_descrs[3],
        PyArray_Descr *loop_descrs[3],
        npy_intp *NPY_UNUSED(view_offset))
{
    loop_descrs[0] = NPY_DT_CALL_ensure_canonical(given_descrs[0]);
    if (loop_descrs[0] == NULL) {
        return _NPY_ERROR_OCCURRED_IN_CAST;
    }

    Py_INCREF(loop_descrs[0]);
    loop_descrs[1] = loop_descrs[0];

    return NPY_NO_CASTING;
}


static NPY_CASTING
string_strip_chars_resolve_descriptors(
        PyArrayMethodObject *NPY_UNUSED(self),
        PyArray_DTypeMeta *NPY_UNUSED(dtypes[3]),
        PyArray_Descr *given_descrs[3],
        PyArray_Descr *loop_descrs[3],
        npy_intp *NPY_UNUSED(view_offset))
{
    loop_descrs[0] = NPY_DT_CALL_ensure_canonical(given_descrs[0]);
    if (loop_descrs[0] == NULL) {
        return _NPY_ERROR_OCCURRED_IN_CAST;
    }

    loop_descrs[1] = NPY_DT_CALL_ensure_canonical(given_descrs[1]);
    if (loop_descrs[1] == NULL) {
        return _NPY_ERROR_OCCURRED_IN_CAST;
    }

    Py_INCREF(loop_descrs[0]);
    loop_descrs[2] = loop_descrs[0];

    return NPY_NO_CASTING;
}


static int
string_findlike_promoter(PyObject *NPY_UNUSED(ufunc),
        PyArray_DTypeMeta *op_dtypes[], PyArray_DTypeMeta *signature[],
        PyArray_DTypeMeta *new_op_dtypes[])
{
    Py_INCREF(op_dtypes[0]);
    new_op_dtypes[0] = op_dtypes[0];
    Py_INCREF(op_dtypes[1]);
    new_op_dtypes[1] = op_dtypes[1];
    new_op_dtypes[2] = NPY_DT_NewRef(&PyArray_Int64DType);
    new_op_dtypes[3] = NPY_DT_NewRef(&PyArray_Int64DType);
    new_op_dtypes[4] = PyArray_DTypeFromTypeNum(NPY_DEFAULT_INT);
    return 0;
}


static int
string_replace_promoter(PyObject *NPY_UNUSED(ufunc),
        PyArray_DTypeMeta *op_dtypes[], PyArray_DTypeMeta *signature[],
        PyArray_DTypeMeta *new_op_dtypes[])
{
    Py_INCREF(op_dtypes[0]);
    new_op_dtypes[0] = op_dtypes[0];

    Py_INCREF(op_dtypes[1]);
    new_op_dtypes[1] = op_dtypes[1];

    Py_INCREF(op_dtypes[2]);
    new_op_dtypes[2] = op_dtypes[2];

    new_op_dtypes[3] = PyArray_DTypeFromTypeNum(NPY_INT64);

    Py_INCREF(op_dtypes[0]);
    new_op_dtypes[4] = op_dtypes[0];
    return 0;
}


static NPY_CASTING
string_replace_resolve_descriptors(
        PyArrayMethodObject *NPY_UNUSED(self),
        PyArray_DTypeMeta *NPY_UNUSED(dtypes[3]),
        PyArray_Descr *given_descrs[5],
        PyArray_Descr *loop_descrs[5],
        npy_intp *NPY_UNUSED(view_offset))
{
    if (given_descrs[4] == NULL) {
        PyErr_SetString(PyExc_ValueError, "out kwarg should be given");
        return _NPY_ERROR_OCCURRED_IN_CAST;
    }

    loop_descrs[0] = NPY_DT_CALL_ensure_canonical(given_descrs[0]);
    if (loop_descrs[0] == NULL) {
        return _NPY_ERROR_OCCURRED_IN_CAST;
    }
    loop_descrs[1] = NPY_DT_CALL_ensure_canonical(given_descrs[1]);
    if (loop_descrs[1] == NULL) {
        return _NPY_ERROR_OCCURRED_IN_CAST;
    }
    loop_descrs[2] = NPY_DT_CALL_ensure_canonical(given_descrs[2]);
    if (loop_descrs[2] == NULL) {
        return _NPY_ERROR_OCCURRED_IN_CAST;
    }
    loop_descrs[3] = NPY_DT_CALL_ensure_canonical(given_descrs[3]);
    if (loop_descrs[3] == NULL) {
        return _NPY_ERROR_OCCURRED_IN_CAST;
    }
    loop_descrs[4] = NPY_DT_CALL_ensure_canonical(given_descrs[4]);
    if (loop_descrs[4] == NULL) {
        return _NPY_ERROR_OCCURRED_IN_CAST;
    }

    return NPY_NO_CASTING;
}


static int
string_startswith_endswith_promoter(PyObject *NPY_UNUSED(ufunc),
        PyArray_DTypeMeta *op_dtypes[], PyArray_DTypeMeta *signature[],
        PyArray_DTypeMeta *new_op_dtypes[])
{
    Py_INCREF(op_dtypes[0]);
    new_op_dtypes[0] = op_dtypes[0];
    Py_INCREF(op_dtypes[1]);
    new_op_dtypes[1] = op_dtypes[1];
    new_op_dtypes[2] = NPY_DT_NewRef(&PyArray_Int64DType);
    new_op_dtypes[3] = NPY_DT_NewRef(&PyArray_Int64DType);
    new_op_dtypes[4] = NPY_DT_NewRef(&PyArray_BoolDType);
    return 0;
}


/*
 * Machinery to add the string loops to the existing ufuncs.
 */

static int
install_promoter(PyObject *umath, const char *ufunc_name,
                 PyObject *promoterinfo)
{
    PyObject *name = PyUnicode_FromString(ufunc_name);
    if (name == nullptr) {
        return -1;
    }
    PyObject *ufunc = PyObject_GetItem(umath, name);
    Py_DECREF(name);
    if (ufunc == nullptr) {
        return -1;
    }

    int res = PyUFunc_AddLoop((PyUFuncObject *)ufunc, promoterinfo, 0);
    Py_DECREF(ufunc);
    return res;
}


/*
 * This function replaces the strided loop with the passed in one,
 * and registers it with the given ufunc.
 */
static int
add_loop(PyObject *umath, const char *ufunc_name,
         PyArrayMethod_Spec *spec, PyArrayMethod_StridedLoop *loop)
{
    PyObject *name = PyUnicode_FromString(ufunc_name);
    if (name == nullptr) {
        return -1;
    }
    PyObject *ufunc = PyObject_GetItem(umath, name);
    Py_DECREF(name);
    if (ufunc == nullptr) {
        return -1;
    }
    spec->slots[0].pfunc = (void *)loop;

    int res = PyUFunc_AddLoopFromSpec_int(ufunc, spec, 1);
    Py_DECREF(ufunc);
    return res;
}


template<bool rstrip, ENCODING enc, COMP...>
struct add_loops;

template<bool rstrip, ENCODING enc>
struct add_loops<rstrip, enc> {
    int operator()(PyObject*, PyArrayMethod_Spec*) {
        return 0;
    }
};

template<bool rstrip, ENCODING enc, COMP comp, COMP... comps>
struct add_loops<rstrip, enc, comp, comps...> {
    int operator()(PyObject* umath, PyArrayMethod_Spec* spec) {
        PyArrayMethod_StridedLoop* loop = string_comparison_loop<rstrip, comp, enc>;

        if (add_loop(umath, comp_name(comp), spec, loop) < 0) {
            return -1;
        }
        else {
            return add_loops<rstrip, enc, comps...>()(umath, spec);
        }
    }
};


static int
init_comparison(PyObject *umath)
{
    int res = -1;
    PyArray_DTypeMeta *String = &PyArray_BytesDType;
    PyArray_DTypeMeta *Unicode = &PyArray_UnicodeDType;
    PyArray_DTypeMeta *Bool = &PyArray_BoolDType;

    /* We start with the string loops: */
    PyArray_DTypeMeta *dtypes[] = {String, String, Bool};
    /*
     * We only have one loop right now, the strided one.  The default type
     * resolver ensures native byte order/canonical representation.
     */
    PyType_Slot slots[] = {
        {NPY_METH_strided_loop, nullptr},
        {0, nullptr}
    };

    PyArrayMethod_Spec spec = {};
    spec.name = "templated_string_comparison";
    spec.nin = 2;
    spec.nout = 1;
    spec.dtypes = dtypes;
    spec.slots = slots;
    spec.flags = NPY_METH_NO_FLOATINGPOINT_ERRORS;

    /* All String loops */
    using string_looper = add_loops<false, ENCODING::ASCII, COMP::EQ, COMP::NE, COMP::LT, COMP::LE, COMP::GT, COMP::GE>;
    if (string_looper()(umath, &spec) < 0) {
        goto finish;
    }

    /* All Unicode loops */
    using ucs_looper = add_loops<false, ENCODING::UTF32, COMP::EQ, COMP::NE, COMP::LT, COMP::LE, COMP::GT, COMP::GE>;
    dtypes[0] = Unicode;
    dtypes[1] = Unicode;
    if (ucs_looper()(umath, &spec) < 0) {
        goto finish;
    }

    res = 0;
  finish:
    return res;
}


static int
init_promoter(PyObject *umath, const char *name, int nin, int nout,
              PyArrayMethod_PromoterFunction promoter)
{
    PyObject *promoter_obj = PyCapsule_New((void *) promoter, "numpy._ufunc_promoter", NULL);
    if (promoter_obj == NULL) {
        return -1;
    }

    PyObject *dtypes_tuple = PyTuple_New(nin + nout);
    if (dtypes_tuple == NULL) {
        Py_DECREF(promoter_obj);
        return -1;
    }
    for (int i = 0; i < nin + nout; i++) {
        PyTuple_SET_ITEM(dtypes_tuple, i, Py_None);
    }

    PyObject *info = PyTuple_Pack(2, dtypes_tuple, promoter_obj);
    Py_DECREF(dtypes_tuple);
    Py_DECREF(promoter_obj);
    if (info == NULL) {
        return -1;
    }

    if (install_promoter(umath, name, info) < 0) {
        return -1;
    }

    return 0;
}


static int
init_ufunc(PyObject *umath, const char *name, int nin, int nout,
           NPY_TYPES *typenums, ENCODING enc, PyArrayMethod_StridedLoop loop,
           PyArrayMethod_ResolveDescriptors resolve_descriptors,
           void *static_data)
{
    int res = -1;

    PyArray_DTypeMeta **dtypes = (PyArray_DTypeMeta **) PyMem_Malloc(
        (nin + nout) * sizeof(PyArray_DTypeMeta *));
    if (dtypes == NULL) {
        PyErr_NoMemory();
        return -1;
    }

    for (int i = 0; i < nin+nout; i++) {
        if (typenums[i] == NPY_OBJECT && enc == ENCODING::UTF32) {
            dtypes[i] = NPY_DT_NewRef(&PyArray_UnicodeDType);
        }
        else if (typenums[i] == NPY_OBJECT && enc == ENCODING::ASCII) {
            dtypes[i] = NPY_DT_NewRef(&PyArray_BytesDType);
        }
        else {
            dtypes[i] = PyArray_DTypeFromTypeNum(typenums[i]);
        }
    }

    PyType_Slot slots[4];
    slots[0] = {NPY_METH_strided_loop, nullptr};
    slots[1] = {_NPY_METH_static_data, static_data};
    slots[3] = {0, nullptr};
    if (resolve_descriptors != NULL) {
        slots[2] = {NPY_METH_resolve_descriptors, (void *) resolve_descriptors};
    }
    else {
        slots[2] = {0, nullptr};
    }

    char loop_name[256] = {0};
    snprintf(loop_name, sizeof(loop_name), "templated_string_%s", name);

    PyArrayMethod_Spec spec = {};
    spec.name = loop_name;
    spec.nin = nin;
    spec.nout = nout;
    spec.dtypes = dtypes;
    spec.slots = slots;
    spec.flags = NPY_METH_NO_FLOATINGPOINT_ERRORS;

    if (add_loop(umath, name, &spec, loop) < 0) {
        goto finish;
    }

    res = 0;
  finish:
    for (int i = 0; i < nin+nout; i++) {
        Py_DECREF(dtypes[i]);
    }
    PyMem_Free((void *) dtypes);
    return res;
}


NPY_NO_EXPORT int
init_string_ufuncs(PyObject *umath)
{
    NPY_TYPES dtypes[] = {NPY_STRING, NPY_STRING, NPY_STRING, NPY_STRING, NPY_STRING};

    if (init_comparison(umath) < 0) {
        return -1;
    }

    // We use NPY_OBJECT as a sentinel value here, and this will be replaced by the
    // corresponding string dtype (either NPY_STRING or NPY_UNICODE).
    dtypes[0] = dtypes[1] = dtypes[2] = NPY_OBJECT;
    if (init_ufunc(
            umath, "add", 2, 1, dtypes, ENCODING::ASCII,
            string_add_loop<ENCODING::ASCII>, string_addition_resolve_descriptors,
            NULL) < 0) {
        return -1;
    }
    if (init_ufunc(
            umath, "add", 2, 1, dtypes, ENCODING::UTF32,
            string_add_loop<ENCODING::UTF32>, string_addition_resolve_descriptors,
            NULL) < 0) {
        return -1;
    }

    dtypes[0] = NPY_OBJECT;
    dtypes[1] = NPY_DEFAULT_INT;
<<<<<<< HEAD
    if (init_ufunc<ENCODING::ASCII>(
            umath, "str_len", "templated_string_len", 1, 1, dtypes,
            string_unary_loop<ENCODING::ASCII, IMPLEMENTED_UNARY_FUNCTIONS::STR_LEN, npy_intp>,
            NULL) < 0) {
        return -1;
    }
    if (init_ufunc<ENCODING::UTF32>(
            umath, "str_len", "templated_string_len", 1, 1, dtypes,
            string_unary_loop<ENCODING::UTF32, IMPLEMENTED_UNARY_FUNCTIONS::STR_LEN, npy_intp>,
            NULL) < 0) {
=======
    if (init_ufunc(
            umath, "str_len", 1, 1, dtypes, ENCODING::ASCII,
            string_len_loop<ENCODING::ASCII>, NULL, NULL) < 0) {
        return -1;
    }
    if (init_ufunc(
            umath, "str_len", 1, 1, dtypes, ENCODING::UTF32,
            string_len_loop<ENCODING::UTF32>, NULL, NULL) < 0) {
>>>>>>> 308273e9
        return -1;
    }

    dtypes[0] = NPY_OBJECT;
    dtypes[1] = NPY_BOOL;
<<<<<<< HEAD
    if (init_ufunc<ENCODING::ASCII>(
            umath, "isalpha", "templated_string_isalpha", 1, 1, dtypes,
            string_unary_loop<ENCODING::ASCII, IMPLEMENTED_UNARY_FUNCTIONS::ISALPHA, npy_bool>,
            NULL) < 0) {
        return -1;
    }
    if (init_ufunc<ENCODING::UTF32>(
            umath, "isalpha", "templated_string_isalpha", 1, 1, dtypes,
            string_unary_loop<ENCODING::UTF32, IMPLEMENTED_UNARY_FUNCTIONS::ISALPHA, npy_bool>,
            NULL) < 0) {
=======
    if (init_ufunc(
            umath, "isalpha", 1, 1, dtypes, ENCODING::ASCII,
            string_isalpha_loop<ENCODING::ASCII>, NULL, NULL) < 0) {
        return -1;
    }
    if (init_ufunc(
            umath, "isalpha", 1, 1, dtypes, ENCODING::UTF32,
            string_isalpha_loop<ENCODING::UTF32>, NULL, NULL) < 0) {
>>>>>>> 308273e9
        return -1;
    }

    dtypes[0] = dtypes[1] = NPY_OBJECT;
    dtypes[2] = dtypes[3] = NPY_INT64;
    dtypes[4] = NPY_DEFAULT_INT;

    const char* findlike_names[] = {
        "find", "rfind", "index", "rindex", "count",
    };

    findlike_function<ENCODING::ASCII> findlike_ascii_functions[] = {
        string_find<ENCODING::ASCII>,
        string_rfind<ENCODING::ASCII>,
        string_index<ENCODING::ASCII>,
        string_rindex<ENCODING::ASCII>,
        string_count<ENCODING::ASCII>,
    };

    findlike_function<ENCODING::UTF32> findlike_utf32_functions[] = {
        string_find<ENCODING::UTF32>,
        string_rfind<ENCODING::UTF32>,
        string_index<ENCODING::UTF32>,
        string_rindex<ENCODING::UTF32>,
        string_count<ENCODING::UTF32>,
    };

    for (int j = 0; j < 5; j++) {

        if (init_ufunc(
                umath, findlike_names[j], 4, 1, dtypes, ENCODING::ASCII,
                string_findlike_loop<ENCODING::ASCII>, NULL,
                (void *) findlike_ascii_functions[j]) < 0) {
            return -1;
        }

        if (init_ufunc(
                umath, findlike_names[j], 4, 1, dtypes, ENCODING::UTF32,
                string_findlike_loop<ENCODING::UTF32>, NULL,
                (void *) findlike_utf32_functions[j]) < 0) {
            return -1;
        }

        if (init_promoter(umath, findlike_names[j], 4, 1,
                string_findlike_promoter) < 0) {
            return -1;
        }
    }

    dtypes[0] = dtypes[1] = dtypes[2] = NPY_OBJECT;
    dtypes[3] = NPY_INT64;
    dtypes[4] = NPY_OBJECT;
    if (init_ufunc(
            umath, "_replace", 4, 1, dtypes, ENCODING::ASCII,
            string_replace_loop<ENCODING::ASCII>,
            string_replace_resolve_descriptors, NULL) < 0) {
        return -1;
    }
    if (init_ufunc(
            umath, "_replace", 4, 1, dtypes, ENCODING::UTF32,
            string_replace_loop<ENCODING::UTF32>,
            string_replace_resolve_descriptors, NULL) < 0) {
        return -1;
    }
    if (init_promoter(umath, "_replace", 4, 1, string_replace_promoter) < 0) {
        return -1;
    }

    dtypes[0] = dtypes[1] = NPY_OBJECT;
    dtypes[2] = dtypes[3] = NPY_INT64;
    dtypes[4] = NPY_BOOL;
    if (init_ufunc(
            umath, "startswith", 4, 1, dtypes, ENCODING::ASCII,
            string_startswith_loop<ENCODING::ASCII>, NULL, NULL) < 0) {
        return -1;
    }
    if (init_ufunc(
            umath, "startswith", 4, 1, dtypes, ENCODING::UTF32,
            string_startswith_loop<ENCODING::UTF32>, NULL, NULL) < 0) {
        return -1;
    }
    if (init_ufunc(
            umath, "endswith", 4, 1, dtypes, ENCODING::ASCII,
            string_endswith_loop<ENCODING::ASCII>, NULL, NULL) < 0) {
        return -1;
    }
    if (init_ufunc(
            umath, "endswith", 4, 1, dtypes, ENCODING::UTF32,
            string_endswith_loop<ENCODING::UTF32>, NULL, NULL) < 0) {
        return -1;
    }
    if (init_promoter(umath, "startswith", 4, 1, string_startswith_endswith_promoter) < 0) {
        return -1;
    }
    if (init_promoter(umath, "endswith", 4, 1, string_startswith_endswith_promoter) < 0) {
        return -1;
    }

    dtypes[0] = NPY_OBJECT;
    dtypes[1] = NPY_BOOL;
<<<<<<< HEAD
    if (init_ufunc<ENCODING::ASCII>(
            umath, "isdigit", "templated_string_isdigit", 1, 1, dtypes,
            string_unary_loop<ENCODING::ASCII, IMPLEMENTED_UNARY_FUNCTIONS::ISDIGIT, npy_bool>,
            NULL) < 0) {
        return -1;
    }
    if (init_ufunc<ENCODING::UTF32>(
            umath, "isdigit", "templated_string_isdigit", 1, 1, dtypes,
            string_unary_loop<ENCODING::UTF32, IMPLEMENTED_UNARY_FUNCTIONS::ISDIGIT, npy_bool>,
            NULL) < 0) {
        return -1;
    }

    if (init_ufunc<ENCODING::ASCII>(
            umath, "isspace", "templated_string_isspace", 1, 1, dtypes,
            string_unary_loop<ENCODING::ASCII, IMPLEMENTED_UNARY_FUNCTIONS::ISSPACE, npy_bool>,
            NULL) < 0) {
        return -1;
    }
    if (init_ufunc<ENCODING::UTF32>(
            umath, "isspace", "templated_string_isspace", 1, 1, dtypes,
            string_unary_loop<ENCODING::UTF32, IMPLEMENTED_UNARY_FUNCTIONS::ISSPACE, npy_bool>,
            NULL) < 0) {
        return -1;
    }

    if (init_ufunc<ENCODING::ASCII>(
            umath, "isalnum", "templated_string_isalnum", 1, 1, dtypes,
            string_unary_loop<ENCODING::ASCII, IMPLEMENTED_UNARY_FUNCTIONS::ISALNUM, npy_bool>,
            NULL) < 0) {
        return -1;
    }
    if (init_ufunc<ENCODING::UTF32>(
            umath, "isalnum", "templated_string_isalnum", 1, 1, dtypes,
            string_unary_loop<ENCODING::UTF32, IMPLEMENTED_UNARY_FUNCTIONS::ISALNUM, npy_bool>,
            NULL) < 0) {
        return -1;
    }

    if (init_ufunc<ENCODING::ASCII>(
            umath, "islower", "templated_string_islower", 1, 1, dtypes,
            string_unary_loop<ENCODING::ASCII, IMPLEMENTED_UNARY_FUNCTIONS::ISLOWER, npy_bool>,
            NULL) < 0) {
        return -1;
    }
    if (init_ufunc<ENCODING::UTF32>(
            umath, "islower", "templated_string_islower", 1, 1, dtypes,
            string_unary_loop<ENCODING::UTF32, IMPLEMENTED_UNARY_FUNCTIONS::ISLOWER, npy_bool>,
            NULL) < 0) {
        return -1;
    }

    if (init_ufunc<ENCODING::ASCII>(
            umath, "isupper", "templated_string_isupper", 1, 1, dtypes,
            string_unary_loop<ENCODING::ASCII, IMPLEMENTED_UNARY_FUNCTIONS::ISUPPER, npy_bool>,
            NULL) < 0) {
        return -1;
    }
    if (init_ufunc<ENCODING::UTF32>(
            umath, "isupper", "templated_string_isupper", 1, 1, dtypes,
            string_unary_loop<ENCODING::UTF32, IMPLEMENTED_UNARY_FUNCTIONS::ISUPPER, npy_bool>,
            NULL) < 0) {
        return -1;
    }

    if (init_ufunc<ENCODING::ASCII>(
            umath, "istitle", "templated_string_istitle", 1, 1, dtypes,
            string_unary_loop<ENCODING::ASCII, IMPLEMENTED_UNARY_FUNCTIONS::ISTITLE, npy_bool>,
            NULL) < 0) {
        return -1;
    }
    if (init_ufunc<ENCODING::UTF32>(
            umath, "istitle", "templated_string_istitle", 1, 1, dtypes,
            string_unary_loop<ENCODING::UTF32, IMPLEMENTED_UNARY_FUNCTIONS::ISTITLE, npy_bool>,
            NULL) < 0) {
        return -1;
    }

    if (init_ufunc<ENCODING::UTF32>(
            umath, "isdecimal", "templated_string_isdecimal", 1, 1, dtypes,
            string_unary_loop<ENCODING::UTF32, IMPLEMENTED_UNARY_FUNCTIONS::ISDECIMAL, npy_bool>,
            NULL) < 0) {
        return -1;
    }

    if (init_ufunc<ENCODING::UTF32>(
            umath, "isnumeric", "templated_string_isnumeric", 1, 1, dtypes,
            string_unary_loop<ENCODING::UTF32, IMPLEMENTED_UNARY_FUNCTIONS::ISNUMERIC, npy_bool>,
            NULL) < 0) {
=======
    if (init_ufunc(
            umath, "isdigit", 1, 1, dtypes, ENCODING::ASCII,
            string_isdigit_loop<ENCODING::ASCII>, NULL, NULL) < 0) {
        return -1;
    }
    if (init_ufunc(
            umath, "isdigit", 1, 1, dtypes, ENCODING::UTF32,
            string_isdigit_loop<ENCODING::UTF32>, NULL, NULL) < 0) {
        return -1;
    }

    if (init_ufunc(
            umath, "isspace", 1, 1, dtypes, ENCODING::ASCII,
            string_isspace_loop<ENCODING::ASCII>, NULL, NULL) < 0) {
        return -1;
    }
    if (init_ufunc(
            umath, "isspace", 1, 1, dtypes, ENCODING::UTF32,
            string_isspace_loop<ENCODING::UTF32>, NULL, NULL) < 0) {
        return -1;
    }

    if (init_ufunc(
            umath, "isdecimal", 1, 1, dtypes, ENCODING::UTF32,
            string_isdecimal_loop, NULL, NULL) < 0) {
        return -1;
    }

    if (init_ufunc(
            umath, "isnumeric", 1, 1, dtypes, ENCODING::UTF32,
            string_isnumeric_loop, NULL, NULL) < 0) {
>>>>>>> 308273e9
        return -1;
    }

    dtypes[0] = dtypes[1] = NPY_OBJECT;
    if (init_ufunc(
            umath, "_lstrip_whitespace", 1, 1, dtypes, ENCODING::ASCII,
            string_lstrip_whitespace_loop<ENCODING::ASCII>,
            string_strip_whitespace_resolve_descriptors, NULL) < 0) {
        return -1;
    }
    if (init_ufunc(
            umath, "_lstrip_whitespace", 1, 1, dtypes, ENCODING::UTF32,
            string_lstrip_whitespace_loop<ENCODING::UTF32>,
            string_strip_whitespace_resolve_descriptors, NULL) < 0) {
        return -1;
    }
    if (init_ufunc(
            umath, "_rstrip_whitespace", 1, 1, dtypes, ENCODING::ASCII,
            string_rstrip_whitespace_loop<ENCODING::ASCII>,
            string_strip_whitespace_resolve_descriptors, NULL) < 0) {
        return -1;
    }
    if (init_ufunc(
            umath, "_rstrip_whitespace", 1, 1, dtypes, ENCODING::UTF32,
            string_rstrip_whitespace_loop<ENCODING::UTF32>,
            string_strip_whitespace_resolve_descriptors, NULL) < 0) {
        return -1;
    }
    if (init_ufunc(
            umath, "_strip_whitespace", 1, 1, dtypes, ENCODING::ASCII,
            string_strip_whitespace_loop<ENCODING::ASCII>,
            string_strip_whitespace_resolve_descriptors, NULL) < 0) {
        return -1;
    }
    if (init_ufunc(
            umath, "_strip_whitespace", 1, 1, dtypes, ENCODING::UTF32,
            string_strip_whitespace_loop<ENCODING::UTF32>,
            string_strip_whitespace_resolve_descriptors, NULL) < 0) {
        return -1;
    }

    dtypes[0] = dtypes[1] = dtypes[2] = NPY_OBJECT;
    if (init_ufunc(
            umath, "_lstrip_chars", 2, 1, dtypes, ENCODING::ASCII,
            string_lstrip_chars_loop<ENCODING::ASCII>,
            string_strip_chars_resolve_descriptors, NULL) < 0) {
        return -1;
    }
    if (init_ufunc(
            umath, "_lstrip_chars", 2, 1, dtypes, ENCODING::UTF32,
            string_lstrip_chars_loop<ENCODING::UTF32>,
            string_strip_chars_resolve_descriptors, NULL) < 0) {
        return -1;
    }
    if (init_ufunc(
            umath, "_rstrip_chars", 2, 1, dtypes, ENCODING::ASCII,
            string_rstrip_chars_loop<ENCODING::ASCII>,
            string_strip_chars_resolve_descriptors, NULL) < 0) {
        return -1;
    }
    if (init_ufunc(
            umath, "_rstrip_chars", 2, 1, dtypes, ENCODING::UTF32,
            string_rstrip_chars_loop<ENCODING::UTF32>,
            string_strip_chars_resolve_descriptors, NULL) < 0) {
        return -1;
    }
    if (init_ufunc(
            umath, "_strip_chars", 2, 1, dtypes, ENCODING::ASCII,
            string_strip_chars_loop<ENCODING::ASCII>,
            string_strip_chars_resolve_descriptors, NULL) < 0) {
        return -1;
    }
    if (init_ufunc(
            umath, "_strip_chars", 2, 1, dtypes, ENCODING::UTF32,
            string_strip_chars_loop<ENCODING::UTF32>,
            string_strip_chars_resolve_descriptors, NULL) < 0) {
        return -1;
    }

    return 0;
}


template <bool rstrip, ENCODING enc>
static PyArrayMethod_StridedLoop *
get_strided_loop(int comp)
{
    switch (comp) {
        case Py_EQ:
            return string_comparison_loop<rstrip, COMP::EQ, enc>;
        case Py_NE:
            return string_comparison_loop<rstrip, COMP::NE, enc>;
        case Py_LT:
            return string_comparison_loop<rstrip, COMP::LT, enc>;
        case Py_LE:
            return string_comparison_loop<rstrip, COMP::LE, enc>;
        case Py_GT:
            return string_comparison_loop<rstrip, COMP::GT, enc>;
        case Py_GE:
            return string_comparison_loop<rstrip, COMP::GE, enc>;
        default:
            assert(false);  /* caller ensures this */
    }
    return nullptr;
}


/*
 * This function is used for `compare_chararrays` and currently also void
 * comparisons (unstructured voids).  The first could probably be deprecated
 * and removed but is used by `np.char.chararray` the latter should also be
 * moved to the ufunc probably (removing the need for manual looping).
 *
 * The `rstrip` mechanism is presumably for some fortran compat, but the
 * question is whether it would not be better to have/use `rstrip` on such
 * an array first...
 *
 * NOTE: This function is also used for unstructured voids, this works because
 *       `npy_byte` is correct.
 */
NPY_NO_EXPORT PyObject *
_umath_strings_richcompare(
        PyArrayObject *self, PyArrayObject *other, int cmp_op, int rstrip)
{
    NpyIter *iter = nullptr;
    PyObject *result = nullptr;

    char **dataptr = nullptr;
    npy_intp *strides = nullptr;
    npy_intp *countptr = nullptr;
    npy_intp size = 0;

    PyArrayMethod_Context context = {};
    NpyIter_IterNextFunc *iternext = nullptr;

    npy_uint32 it_flags = (
            NPY_ITER_EXTERNAL_LOOP | NPY_ITER_ZEROSIZE_OK |
            NPY_ITER_BUFFERED | NPY_ITER_GROWINNER);
    npy_uint32 op_flags[3] = {
            NPY_ITER_READONLY | NPY_ITER_ALIGNED,
            NPY_ITER_READONLY | NPY_ITER_ALIGNED,
            NPY_ITER_WRITEONLY | NPY_ITER_ALLOCATE | NPY_ITER_ALIGNED};

    PyArrayMethod_StridedLoop *strided_loop = nullptr;
    NPY_BEGIN_THREADS_DEF;

    if (PyArray_TYPE(self) != PyArray_TYPE(other)) {
        /*
         * Comparison between Bytes and Unicode is not defined in Py3K;
         * we follow.
         * TODO: This makes no sense at all for `compare_chararrays`, kept
         *       only under the assumption that we are more likely to deprecate
         *       than fix it to begin with.
         */
        Py_INCREF(Py_NotImplemented);
        return Py_NotImplemented;
    }

    PyArrayObject *ops[3] = {self, other, nullptr};
    PyArray_Descr *descrs[3] = {nullptr, nullptr, PyArray_DescrFromType(NPY_BOOL)};
    /* TODO: ensuring native byte order is not really necessary for == and != */
    descrs[0] = NPY_DT_CALL_ensure_canonical(PyArray_DESCR(self));
    if (descrs[0] == nullptr) {
        goto finish;
    }
    descrs[1] = NPY_DT_CALL_ensure_canonical(PyArray_DESCR(other));
    if (descrs[1] == nullptr) {
        goto finish;
    }

    /*
     * Create the iterator:
     */
    iter = NpyIter_AdvancedNew(
            3, ops, it_flags, NPY_KEEPORDER, NPY_SAFE_CASTING, op_flags, descrs,
            -1, nullptr, nullptr, 0);
    if (iter == nullptr) {
        goto finish;
    }

    size = NpyIter_GetIterSize(iter);
    if (size == 0) {
        result = (PyObject *)NpyIter_GetOperandArray(iter)[2];
        Py_INCREF(result);
        goto finish;
    }

    iternext = NpyIter_GetIterNext(iter, nullptr);
    if (iternext == nullptr) {
        goto finish;
    }

    /*
     * Prepare the inner-loop and execute it (we only need descriptors to be
     * passed in).
     */
    context.descriptors = descrs;

    dataptr = NpyIter_GetDataPtrArray(iter);
    strides = NpyIter_GetInnerStrideArray(iter);
    countptr = NpyIter_GetInnerLoopSizePtr(iter);

    if (rstrip == 0) {
        /* NOTE: Also used for VOID, so can be STRING, UNICODE, or VOID: */
        if (descrs[0]->type_num != NPY_UNICODE) {
            strided_loop = get_strided_loop<false, ENCODING::ASCII>(cmp_op);
        }
        else {
            strided_loop = get_strided_loop<false, ENCODING::UTF32>(cmp_op);
        }
    }
    else {
        if (descrs[0]->type_num != NPY_UNICODE) {
            strided_loop = get_strided_loop<true, ENCODING::ASCII>(cmp_op);
        }
        else {
            strided_loop = get_strided_loop<true, ENCODING::UTF32>(cmp_op);
        }
    }

    NPY_BEGIN_THREADS_THRESHOLDED(size);

    do {
         /* We know the loop cannot fail */
         strided_loop(&context, dataptr, countptr, strides, nullptr);
    } while (iternext(iter) != 0);

    NPY_END_THREADS;

    result = (PyObject *)NpyIter_GetOperandArray(iter)[2];
    Py_INCREF(result);

 finish:
    if (NpyIter_Deallocate(iter) < 0) {
        Py_CLEAR(result);
    }
    Py_XDECREF(descrs[0]);
    Py_XDECREF(descrs[1]);
    Py_XDECREF(descrs[2]);
    return result;
}<|MERGE_RESOLUTION|>--- conflicted
+++ resolved
@@ -937,53 +937,31 @@
 
     dtypes[0] = NPY_OBJECT;
     dtypes[1] = NPY_DEFAULT_INT;
-<<<<<<< HEAD
-    if (init_ufunc<ENCODING::ASCII>(
-            umath, "str_len", "templated_string_len", 1, 1, dtypes,
+    if (init_ufunc(
+            umath, "str_len", 1, 1, dtypes, ENCODING::ASCII,
             string_unary_loop<ENCODING::ASCII, IMPLEMENTED_UNARY_FUNCTIONS::STR_LEN, npy_intp>,
-            NULL) < 0) {
-        return -1;
-    }
-    if (init_ufunc<ENCODING::UTF32>(
-            umath, "str_len", "templated_string_len", 1, 1, dtypes,
+            NULL, NULL) < 0) {
+        return -1;
+    }
+    if (init_ufunc(
+            umath, "str_len", 1, 1, dtypes, ENCODING::UTF32,
             string_unary_loop<ENCODING::UTF32, IMPLEMENTED_UNARY_FUNCTIONS::STR_LEN, npy_intp>,
-            NULL) < 0) {
-=======
-    if (init_ufunc(
-            umath, "str_len", 1, 1, dtypes, ENCODING::ASCII,
-            string_len_loop<ENCODING::ASCII>, NULL, NULL) < 0) {
-        return -1;
-    }
-    if (init_ufunc(
-            umath, "str_len", 1, 1, dtypes, ENCODING::UTF32,
-            string_len_loop<ENCODING::UTF32>, NULL, NULL) < 0) {
->>>>>>> 308273e9
+            NULL, NULL) < 0) {
         return -1;
     }
 
     dtypes[0] = NPY_OBJECT;
     dtypes[1] = NPY_BOOL;
-<<<<<<< HEAD
-    if (init_ufunc<ENCODING::ASCII>(
-            umath, "isalpha", "templated_string_isalpha", 1, 1, dtypes,
+    if (init_ufunc(
+            umath, "isalpha", 1, 1, dtypes, ENCODING::ASCII,
             string_unary_loop<ENCODING::ASCII, IMPLEMENTED_UNARY_FUNCTIONS::ISALPHA, npy_bool>,
-            NULL) < 0) {
-        return -1;
-    }
-    if (init_ufunc<ENCODING::UTF32>(
-            umath, "isalpha", "templated_string_isalpha", 1, 1, dtypes,
+            NULL, NULL) < 0) {
+        return -1;
+    }
+    if (init_ufunc(
+            umath, "isalpha", 1, 1, dtypes, ENCODING::UTF32,
             string_unary_loop<ENCODING::UTF32, IMPLEMENTED_UNARY_FUNCTIONS::ISALPHA, npy_bool>,
-            NULL) < 0) {
-=======
-    if (init_ufunc(
-            umath, "isalpha", 1, 1, dtypes, ENCODING::ASCII,
-            string_isalpha_loop<ENCODING::ASCII>, NULL, NULL) < 0) {
-        return -1;
-    }
-    if (init_ufunc(
-            umath, "isalpha", 1, 1, dtypes, ENCODING::UTF32,
-            string_isalpha_loop<ENCODING::UTF32>, NULL, NULL) < 0) {
->>>>>>> 308273e9
+            NULL, NULL) < 0) {
         return -1;
     }
 
@@ -1084,129 +1062,95 @@
 
     dtypes[0] = NPY_OBJECT;
     dtypes[1] = NPY_BOOL;
-<<<<<<< HEAD
-    if (init_ufunc<ENCODING::ASCII>(
-            umath, "isdigit", "templated_string_isdigit", 1, 1, dtypes,
+    if (init_ufunc(
+            umath, "isdigit", "templated_string_isdigit", 1, 1, dtypes, ENCODING::ASCII
             string_unary_loop<ENCODING::ASCII, IMPLEMENTED_UNARY_FUNCTIONS::ISDIGIT, npy_bool>,
             NULL) < 0) {
         return -1;
     }
-    if (init_ufunc<ENCODING::UTF32>(
-            umath, "isdigit", "templated_string_isdigit", 1, 1, dtypes,
+    if (init_ufunc(
+            umath, "isdigit", "templated_string_isdigit", 1, 1, dtypes, ENCODING::UTF32,
             string_unary_loop<ENCODING::UTF32, IMPLEMENTED_UNARY_FUNCTIONS::ISDIGIT, npy_bool>,
             NULL) < 0) {
         return -1;
     }
 
-    if (init_ufunc<ENCODING::ASCII>(
-            umath, "isspace", "templated_string_isspace", 1, 1, dtypes,
+    if (init_ufunc(
+            umath, "isspace", "templated_string_isspace", 1, 1, dtypes, ENCODING::ASCII,
             string_unary_loop<ENCODING::ASCII, IMPLEMENTED_UNARY_FUNCTIONS::ISSPACE, npy_bool>,
             NULL) < 0) {
         return -1;
     }
-    if (init_ufunc<ENCODING::UTF32>(
-            umath, "isspace", "templated_string_isspace", 1, 1, dtypes,
+    if (init_ufunc(
+            umath, "isspace", "templated_string_isspace", 1, 1, dtypes, ENCODING::UTF32,
             string_unary_loop<ENCODING::UTF32, IMPLEMENTED_UNARY_FUNCTIONS::ISSPACE, npy_bool>,
             NULL) < 0) {
         return -1;
     }
 
-    if (init_ufunc<ENCODING::ASCII>(
-            umath, "isalnum", "templated_string_isalnum", 1, 1, dtypes,
+    if (init_ufunc(
+            umath, "isalnum", "templated_string_isalnum", 1, 1, dtypes, ENCODING::ASCII,
             string_unary_loop<ENCODING::ASCII, IMPLEMENTED_UNARY_FUNCTIONS::ISALNUM, npy_bool>,
             NULL) < 0) {
         return -1;
     }
-    if (init_ufunc<ENCODING::UTF32>(
-            umath, "isalnum", "templated_string_isalnum", 1, 1, dtypes,
+    if (init_ufunc(
+            umath, "isalnum", "templated_string_isalnum", 1, 1, dtypes, ENCODING::UTF32,
             string_unary_loop<ENCODING::UTF32, IMPLEMENTED_UNARY_FUNCTIONS::ISALNUM, npy_bool>,
             NULL) < 0) {
         return -1;
     }
 
-    if (init_ufunc<ENCODING::ASCII>(
-            umath, "islower", "templated_string_islower", 1, 1, dtypes,
+    if (init_ufunc(
+            umath, "islower", "templated_string_islower", 1, 1, dtypes, ENCODING::ASCII,
             string_unary_loop<ENCODING::ASCII, IMPLEMENTED_UNARY_FUNCTIONS::ISLOWER, npy_bool>,
             NULL) < 0) {
         return -1;
     }
-    if (init_ufunc<ENCODING::UTF32>(
-            umath, "islower", "templated_string_islower", 1, 1, dtypes,
+    if (init_ufunc(
+            umath, "islower", "templated_string_islower", 1, 1, dtypes, ENCODING::UTF32,
             string_unary_loop<ENCODING::UTF32, IMPLEMENTED_UNARY_FUNCTIONS::ISLOWER, npy_bool>,
             NULL) < 0) {
         return -1;
     }
 
-    if (init_ufunc<ENCODING::ASCII>(
-            umath, "isupper", "templated_string_isupper", 1, 1, dtypes,
+    if (init_ufunc(
+            umath, "isupper", "templated_string_isupper", 1, 1, dtypes, ENCODING::ASCII,
             string_unary_loop<ENCODING::ASCII, IMPLEMENTED_UNARY_FUNCTIONS::ISUPPER, npy_bool>,
             NULL) < 0) {
         return -1;
     }
-    if (init_ufunc<ENCODING::UTF32>(
-            umath, "isupper", "templated_string_isupper", 1, 1, dtypes,
+    if (init_ufunc(
+            umath, "isupper", "templated_string_isupper", 1, 1, dtypes, ENCODING::UTF32,
             string_unary_loop<ENCODING::UTF32, IMPLEMENTED_UNARY_FUNCTIONS::ISUPPER, npy_bool>,
             NULL) < 0) {
         return -1;
     }
 
-    if (init_ufunc<ENCODING::ASCII>(
-            umath, "istitle", "templated_string_istitle", 1, 1, dtypes,
+    if (init_ufunc(
+            umath, "istitle", "templated_string_istitle", 1, 1, dtypes, ENCODING::ASCII,
             string_unary_loop<ENCODING::ASCII, IMPLEMENTED_UNARY_FUNCTIONS::ISTITLE, npy_bool>,
             NULL) < 0) {
         return -1;
     }
-    if (init_ufunc<ENCODING::UTF32>(
-            umath, "istitle", "templated_string_istitle", 1, 1, dtypes,
+    if (init_ufunc(
+            umath, "istitle", "templated_string_istitle", 1, 1, dtypes, ENCODING::UTF32,
             string_unary_loop<ENCODING::UTF32, IMPLEMENTED_UNARY_FUNCTIONS::ISTITLE, npy_bool>,
             NULL) < 0) {
         return -1;
     }
 
-    if (init_ufunc<ENCODING::UTF32>(
-            umath, "isdecimal", "templated_string_isdecimal", 1, 1, dtypes,
+    if (init_ufunc(
+            umath, "isdecimal", "templated_string_isdecimal", 1, 1, dtypes, ENCODING::UTF32,
             string_unary_loop<ENCODING::UTF32, IMPLEMENTED_UNARY_FUNCTIONS::ISDECIMAL, npy_bool>,
             NULL) < 0) {
         return -1;
     }
 
-    if (init_ufunc<ENCODING::UTF32>(
-            umath, "isnumeric", "templated_string_isnumeric", 1, 1, dtypes,
+    if (init_ufunc(
+            umath, "isnumeric", "templated_string_isnumeric", 1, 1, dtypes, ENCODING::UTF32,
             string_unary_loop<ENCODING::UTF32, IMPLEMENTED_UNARY_FUNCTIONS::ISNUMERIC, npy_bool>,
             NULL) < 0) {
-=======
-    if (init_ufunc(
-            umath, "isdigit", 1, 1, dtypes, ENCODING::ASCII,
-            string_isdigit_loop<ENCODING::ASCII>, NULL, NULL) < 0) {
-        return -1;
-    }
-    if (init_ufunc(
-            umath, "isdigit", 1, 1, dtypes, ENCODING::UTF32,
-            string_isdigit_loop<ENCODING::UTF32>, NULL, NULL) < 0) {
-        return -1;
-    }
-
-    if (init_ufunc(
-            umath, "isspace", 1, 1, dtypes, ENCODING::ASCII,
-            string_isspace_loop<ENCODING::ASCII>, NULL, NULL) < 0) {
-        return -1;
-    }
-    if (init_ufunc(
-            umath, "isspace", 1, 1, dtypes, ENCODING::UTF32,
-            string_isspace_loop<ENCODING::UTF32>, NULL, NULL) < 0) {
-        return -1;
-    }
-
-    if (init_ufunc(
-            umath, "isdecimal", 1, 1, dtypes, ENCODING::UTF32,
-            string_isdecimal_loop, NULL, NULL) < 0) {
-        return -1;
-    }
-
-    if (init_ufunc(
-            umath, "isnumeric", 1, 1, dtypes, ENCODING::UTF32,
-            string_isnumeric_loop, NULL, NULL) < 0) {
->>>>>>> 308273e9
         return -1;
     }
 
